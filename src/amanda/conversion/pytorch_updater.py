--- conflicted
+++ resolved
@@ -23,26 +23,6 @@
 )
 from amanda.lang import get_superclasses
 from amanda.tool import get_tools
-
-
-def unpack_input_grad_fns(inputs):
-    """
-    unpack a nested iterable (currently list and set supported)
-        of tensors recursively into a list,
-    the grad_fn of each tensor is gathered into the output list,
-    this list is used to identify the backward subgraph tracing boundary
-    """
-
-    def _unpack_input_grad_fns(inputs):
-        for input in inputs:
-            if hasattr(input, "grad_fn") and input.grad_fn:
-                input_grad_fns.append(input.grad_fn)
-            elif isinstance(input, list) or isinstance(input, set):
-                _unpack_input_grad_fns(input)
-
-    input_grad_fns = []
-    _unpack_input_grad_fns(inputs)
-    return input_grad_fns
 
 
 def registry_bw_events(context, output):
@@ -268,6 +248,7 @@
     if hasattr(output, "grad_fn"):
         _register_bw_events(bw_context or context, output.grad_fn)
 
+
 """ unpack_input_grad_fns()
 unpack a nested iterable (currently list and set supported)
     of tensors recursively into a list,
@@ -296,23 +277,14 @@
 
         if is_enabled():
             with disabled():
-<<<<<<< HEAD
-
-                if _tool is None:
-=======
                 tools = get_tools()
                 if len(tools) == 0:
->>>>>>> 8ddd4da3
                     return func(*args, **kwargs)
                 input_grad_fns = unpack_input_grad_fns(args) + unpack_input_grad_fns(
                     kwargs.values()
                 )
-<<<<<<< HEAD
-                context = EventContext(tools=[_tool])
-=======
                 context = OpContext(tools=tools)
                 inputs = [*args, kwargs]
->>>>>>> 8ddd4da3
                 context.trigger(
                     on_op_call,
                     op=func,
@@ -341,10 +313,6 @@
                     after_op_call,
                     outputs=outputs,
                 )
-<<<<<<< HEAD
-                context.register_bw_events_recursively(output, input_grad_fns)
-                return context["output"]
-=======
                 for action in list(context.actions):
                     if action.type == "insert_after_op":
                         apply_insert_after_op(action, outputs)
@@ -356,7 +324,6 @@
                 assert len(context.actions) == 0
                 register_bw_events_recursively(context, output, input_grad_fns)
                 return output
->>>>>>> 8ddd4da3
         else:
             return func(*args, **kwargs)
 
