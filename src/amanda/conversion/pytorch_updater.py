import inspect
from contextlib import contextmanager
from functools import wraps
from typing import List

<<<<<<< HEAD
from amanda.conversion.listener.build.listener import HookRegisterer
from amanda.event import EventContext, after_op_executed, before_op_executed
=======
from amanda.event import EventContext, after_op_executed, before_op_executed, before_backward_op_executed, after_backward_op_executed
>>>>>>> 25775f74
from amanda.import_hook import (
    MatchedClassUpdater,
    MatchedFunctionUpdater,
    MethodUpdater,
    register_updater,
)
from amanda.lang import get_superclasses
from amanda.tool import Tool


def function_wrapper(func, pass_type=None):
    @wraps(func)
    def wrapper(*args, **kwargs):
        if _tool is None:
            return func(*args, **kwargs)
        context = EventContext(tools=[_tool])
        context.trigger(
            before_op_executed,
            op=func,
            args=args,
            kwargs=kwargs,
        )
        output = func(*args, **kwargs)
        context.trigger(
            after_op_executed,
            op=func,
            output=output,
        )
        context.registry_bw_events(output)

        return context["output"]
    return wrapper


class ModuleUpdater(MatchedClassUpdater):
    def __init__(self):
        super().__init__(module="", method="forward", decorator=function_wrapper)

    def is_match(self, name: str) -> bool:
        return True

    def is_match_class(self, module: str, name: str, cls) -> bool:
        superclasses = get_superclasses(cls)
        return (
            "torch.nn.modules.module.Module" in superclasses
            and "torch.jit.ScriptModule" not in superclasses
        )


class FunctionalUpdater(MatchedFunctionUpdater):
    def __init__(self, modules: List[str]):
        super().__init__(module="", decorator=function_wrapper)
        self.modules = modules

    def is_match(self, name: str) -> bool:
        return name in self.modules

    def is_match_func(self, module: str, name: str, func) -> bool:
        if name in ["conv2d", "_max_pool2d"]:
            print("xxxxxxxxxxxxxxxxxxxxxxxxxxxxxxxxxxx")
            print(module, name)
        boolean_dispatch_functions = [
            "fractional_max_pool2d",
            "fractional_max_pool3d",
            "max_pool1d",
            "max_pool2d",
            "max_pool3d",
            "adaptive_max_pool1d",
            "adaptive_max_pool2d",
            "adaptive_max_pool3d",
        ]
        if name in boolean_dispatch_functions:
            return False
        if name.startswith("_") and name[1:] in boolean_dispatch_functions:
            func.op_type = name[1:]
            return True
        return not name.startswith("_")


TORCH_OP_LIST = set()


def listener_callback(op_name: str) -> str:
    def remove_namespace(name: str) -> str:
        pos = name.find("::")
        if not pos == -1:
            return name[pos + 2 :]
        else:
            return name

    global TORCH_OP_LIST
    TORCH_OP_LIST.add(remove_namespace(op_name))
    return op_name


class ListenerFunctionalUpdater(MatchedFunctionUpdater):
    def __init__(self, modules: List[str], submodules: List[str]):
        super().__init__(module="", decorator=function_wrapper)
        self.modules = modules
        self.submodules = submodules

    def is_match(self, name: str) -> bool:
        return name in self.modules

    def is_match_func(self, module: str, name: str, func) -> bool:
        pass

    def update_module(self, module, submodule_name, func_name):
        func = getattr(module.__dict__[submodule_name], func_name)
        if hasattr(func, "updated") and func.updated:
            return
        new_func = self.decorator(func)
        new_func.original = func
        new_func.updated = True
        module.__dict__[submodule_name].__dict__[func_name] = new_func

    def update_class(self, module, submodule_name, func_name):
        func = getattr(module.__dict__[submodule_name], func_name)
        if hasattr(func, "updated") and func.updated:
            return
        new_func = self.decorator(func)
        new_func.original = func
        new_func.updated = True
        setattr(module.__dict__[submodule_name], func_name, new_func)

    def update_object(self, module, submodule_name, submodule_cls_name, func_name):
        func = getattr(module.__dict__[submodule_cls_name], func_name)
        if hasattr(func, "updated") and func.updated:
            return
        new_func = self.decorator(func)
        new_func.original = func
        new_func.updated = True
        setattr(module.__dict__[submodule_cls_name], func_name, new_func)
        setattr(module.__dict__[submodule_name], func_name, new_func)

    def add_docstr_wrapper(self, _add_docstr):
        @wraps(_add_docstr)
        def wrapper(func, doc_str):
            if hasattr(func, "updated") and func.updated:
                func.__dict__["original"] = _add_docstr(
                    getattr(func, "original"), doc_str
                )
                return func
            else:
                return _add_docstr(func, doc_str)

        return wrapper

    def update(self, module) -> None:

        global TORCH_OP_LIST
        submodules = dict(module.__dict__)
        for submodule_key in submodules:
            if submodule_key == "_add_docstr":
                module.__dict__[submodule_key] = self.add_docstr_wrapper(
                    module.__dict__[submodule_key]
                )
                continue

            if submodule_key in self.submodules:

                if (
                    not inspect.ismodule(module.__dict__[submodule_key])
                    and type(module.__dict__[submodule_key]) == type
                ):
                    module.__dict__[submodule_key] = type(
                        submodule_key,
                        (module.__dict__[submodule_key],),
                        dict(module.__dict__[submodule_key].__dict__),
                    )
                    funcs = dict(module.__dict__[submodule_key].__dict__)
                    for func_key in funcs:
                        if func_key.startswith("__") or func_key not in TORCH_OP_LIST:
                            continue
                        if func_key == 'data':
                            print(f'skip "data" of {submodule_key}')
                            continue
                        self.update_class(module, submodule_key, func_key)
                elif (
                    not inspect.ismodule(module.__dict__[submodule_key])
                    and type(module.__dict__[submodule_key]) != type
                ):
                    submodule_cls_key = module.__dict__[
                        submodule_key
                    ].__class__.__name__
                    module.__dict__[submodule_cls_key] = type(
                        submodule_cls_key,
                        (object,),
                        dict(module.__dict__[submodule_cls_key].__dict__),
                    )
                    funcs = dict(module.__dict__[submodule_cls_key].__dict__)
                    module.__dict__[submodule_key] = module.__dict__[
                        submodule_cls_key
                    ]()
                    for func_key in funcs:
<<<<<<< HEAD
                        if func_key.startswith("__") or func_key not in TORCH_OP_LIST:
                            continue
                        # print(module.__name__, submodule_cls_key, func_key)
                        self.update_object(
                            module, submodule_key, submodule_cls_key, func_key
                        )

=======
                        if func_key.startswith("__") or not func_key in TORCH_OP_LIST:
                            continue     
                        # print(module.__name__, submodule_cls_key, func_key)
                        self.update_object(module, submodule_key, submodule_cls_key, func_key)
>>>>>>> 25775f74
                else:
                    funcs = dict(module.__dict__[submodule_key].__dict__)
                    for func_key in funcs:
                        if func_key.startswith("__") or func_key not in TORCH_OP_LIST:
                            continue
                        # print(module.__name__, submodule_key, func_key)
                        self.update_module(module, submodule_key, func_key)


class FakeUpdater(MatchedFunctionUpdater):
    def __init__(self):
        super().__init__(module="", decorator=function_wrapper)

    def is_match(self, name: str) -> bool:
        return True

    def is_match_func(self, module: str, name: str, func) -> bool:
        return name == "conv2d"

    def update(self, module) -> None:
        funcs = dict(module.__dict__)
        for name in funcs:
            func = funcs[name]
            if self.is_match_func(module.__name__, name, func):
                print("xxxxxxxxxxxxxxxxxxxxxxxxxxxxxxxxxxx")
                print(module.__name__, name)


def grad_fn_wrapper(grad_fn):
    def getter_wrapper(getter):
        @wraps(getter)
        def wrapper(self):
            fn = getter(self)
            if fn is None:
                return None
            else:
                print("getter")
                return fn_wrapper(fn)

        return wrapper

    def fn_wrapper(func):
        @wraps(func)
        def wrapper(self, *args, **kwargs):
            print("grad_fn")
            if hasattr(self, "_grad_fn_decorator"):
                return self._grad_fn_decorator(func)(self, *args, **kwargs)
            else:
                return func(self, *args, **kwargs)

        return wrapper

    return property(
        getter_wrapper(grad_fn.__get__), grad_fn.__set__, grad_fn.__delete__
    )


class GradFnUpdater(MethodUpdater):
    def __init__(self):
        super().__init__(
            module="torch.tensor",
            cls="Tensor",
            method="grad_fn",
            decorator=grad_fn_wrapper,
        )


def register_import_hook() -> None:
    # register_updater(FakeUpdater())
    # register_updater(
    #     FunctionalUpdater(
    #         modules=[
    #             "torch.nn.functional",
    #             "torch.nn.quantized.functional",
    #             # "torch.nn.init",
    #             "torch._C._nn",
    #         ]
    #     )
    # )
    register_updater(
        ListenerFunctionalUpdater(
            modules=[
                "torch._C",
            ],
            submodules=[
                "_nn",
                "_fft",
                "_linalg",
                "_TensorBase",
                "_VariableFunctions",
            ],
        )
    )
    # register_updater(ModuleUpdater())
    # register_updater(GradFnUpdater())


def register_listener():
    HookRegisterer(listener_callback)


_tool: Tool = None

@contextmanager
def apply(tool: Tool):
    global _tool
    _tool = tool
    yield
    _tool = None<|MERGE_RESOLUTION|>--- conflicted
+++ resolved
@@ -3,12 +3,7 @@
 from functools import wraps
 from typing import List
 
-<<<<<<< HEAD
-from amanda.conversion.listener.build.listener import HookRegisterer
 from amanda.event import EventContext, after_op_executed, before_op_executed
-=======
-from amanda.event import EventContext, after_op_executed, before_op_executed, before_backward_op_executed, after_backward_op_executed
->>>>>>> 25775f74
 from amanda.import_hook import (
     MatchedClassUpdater,
     MatchedFunctionUpdater,
@@ -40,6 +35,7 @@
         context.registry_bw_events(output)
 
         return context["output"]
+
     return wrapper
 
 
@@ -183,7 +179,7 @@
                     for func_key in funcs:
                         if func_key.startswith("__") or func_key not in TORCH_OP_LIST:
                             continue
-                        if func_key == 'data':
+                        if func_key == "data":
                             print(f'skip "data" of {submodule_key}')
                             continue
                         self.update_class(module, submodule_key, func_key)
@@ -204,20 +200,12 @@
                         submodule_cls_key
                     ]()
                     for func_key in funcs:
-<<<<<<< HEAD
                         if func_key.startswith("__") or func_key not in TORCH_OP_LIST:
                             continue
                         # print(module.__name__, submodule_cls_key, func_key)
                         self.update_object(
                             module, submodule_key, submodule_cls_key, func_key
                         )
-
-=======
-                        if func_key.startswith("__") or not func_key in TORCH_OP_LIST:
-                            continue     
-                        # print(module.__name__, submodule_cls_key, func_key)
-                        self.update_object(module, submodule_key, submodule_cls_key, func_key)
->>>>>>> 25775f74
                 else:
                     funcs = dict(module.__dict__[submodule_key].__dict__)
                     for func_key in funcs:
@@ -316,10 +304,13 @@
 
 
 def register_listener():
-    HookRegisterer(listener_callback)
+    from amanda.conversion import listener
+
+    listener.HookRegisterer(listener_callback)
 
 
 _tool: Tool = None
+
 
 @contextmanager
 def apply(tool: Tool):
