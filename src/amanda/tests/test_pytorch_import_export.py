--- conflicted
+++ resolved
@@ -212,18 +212,9 @@
         def print_name_bw(self, context):
             print(context["bw_op"])
 
-<<<<<<< HEAD
-    from amanda.conversion.pytorch_updater import apply
-
     linear = torch.nn.Linear(227, 128, bias=True)
     x = torch.rand(3, 9, 227, 227)
 
-    with apply(NewTestTool()):
-=======
-    linear = torch.nn.Linear(227, 128, bias=True)
-    x = torch.rand(3, 9, 227, 227)
-
     with amanda.tool.apply(NewTestTool()):
->>>>>>> 8ddd4da3
         y = linear(x)
         y.backward(torch.ones_like(y))