--- conflicted
+++ resolved
@@ -3,11 +3,7 @@
 
 
 class TraceTool(amanda.Tool):
-<<<<<<< HEAD
-    def __init__(self, file_name="tmp/trace_resnet50/tracetool.txt"):
-=======
     def __init__(self, output_dir="tmp"):
->>>>>>> e931ccd7
         super(TraceTool, self).__init__(namespace="amanda/pytorch")
         self.add_inst_for_op(self.forward_instrumentation)
         self.add_inst_for_op(
@@ -16,11 +12,7 @@
             require_outputs=False,
         )
 
-<<<<<<< HEAD
-        self.output_file = open(ensure_dir(file_name), "w")
-=======
         self.output_file = open(ensure_dir(output_dir), "w")
->>>>>>> e931ccd7
 
     def forward_instrumentation(self, context: amanda.OpContext):
         op = context.get_op()
